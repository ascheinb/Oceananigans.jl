module BoundaryConditions

export
    BCType, Flux, Gradient, Value, NoPenetration,
    BoundaryCondition, bctype, getbc, setbc!,
    PeriodicBoundaryCondition, NoPenetrationBoundaryCondition, NoFluxBoundaryCondition,
    FluxBoundaryCondition, ValueBoundaryCondition, GradientBoundaryCondition,
    CoordinateBoundaryConditions,
<<<<<<< HEAD
    FieldBoundaryConditions, HorizontallyPeriodicBCs, ChannelBCs, ShoeBoxBCs,
    SolutionBoundaryConditions, HorizontallyPeriodicSolutionBCs, ChannelSolutionBCs, ShoeBoxSolutionBCs,
    TendenciesBoundaryConditions, PressureBoundaryConditions,
    DiffusivityBoundaryConditions, DiffusivitiesBoundaryConditions,
    ModelBoundaryConditions, BoundaryFunction,
=======
    FieldBoundaryConditions, UVelocityBoundaryConditions, VVelocityBoundaryConditions,
    WVelocityBoundaryConditions, TracerBoundaryConditions, PressureBoundaryConditions,
    DiffusivityBoundaryConditions,
    BoundaryFunction,
>>>>>>> 2ae1cbb8
    apply_z_bcs!, apply_y_bcs!,
    fill_halo_regions!, zero_halo_regions!

using CUDAnative

using Oceananigans: Cell, Face
using Oceananigans.Architectures
using Oceananigans.Grids

include("boundary_condition_types.jl")
include("boundary_condition.jl")
include("coordinate_boundary_conditions.jl")
include("field_boundary_conditions.jl")
include("boundary_function.jl")
include("show_boundary_conditions.jl")

include("fill_halo_regions.jl")
include("zero_halo_regions.jl")

include("apply_flux_bcs.jl")
include("apply_value_gradient_bcs.jl")

end<|MERGE_RESOLUTION|>--- conflicted
+++ resolved
@@ -6,18 +6,10 @@
     PeriodicBoundaryCondition, NoPenetrationBoundaryCondition, NoFluxBoundaryCondition,
     FluxBoundaryCondition, ValueBoundaryCondition, GradientBoundaryCondition,
     CoordinateBoundaryConditions,
-<<<<<<< HEAD
-    FieldBoundaryConditions, HorizontallyPeriodicBCs, ChannelBCs, ShoeBoxBCs,
-    SolutionBoundaryConditions, HorizontallyPeriodicSolutionBCs, ChannelSolutionBCs, ShoeBoxSolutionBCs,
-    TendenciesBoundaryConditions, PressureBoundaryConditions,
-    DiffusivityBoundaryConditions, DiffusivitiesBoundaryConditions,
-    ModelBoundaryConditions, BoundaryFunction,
-=======
     FieldBoundaryConditions, UVelocityBoundaryConditions, VVelocityBoundaryConditions,
     WVelocityBoundaryConditions, TracerBoundaryConditions, PressureBoundaryConditions,
     DiffusivityBoundaryConditions,
     BoundaryFunction,
->>>>>>> 2ae1cbb8
     apply_z_bcs!, apply_y_bcs!,
     fill_halo_regions!, zero_halo_regions!
 
