<<<<<<< HEAD
using Plots, Oceananigans
=======
# using Pkg
# Pkg.activate(".")

using Statistics, Printf
using Plots
using Oceananigans
>>>>>>> 8a848350

function make_movies(problem::Problem, R::SavedFields, Nt, Δt)
    g = problem.g

    print("Creating tracer movie... ($(Int(Nt/R.ΔR)) frames)\n")

    Plots.gr()

    animT = @animate for tidx in 1:Int(Nt/R.ΔR)
        print("\rframe = $tidx / $(Int(Nt/R.ΔR))   ")
        Plots.heatmap(g.xC ./ 1000, g.zC ./ 1000, rotl90(R.T[tidx, :, 1, :]) .- 283, color=:balance,
                      clims=(-0.01, 0.01),
                      # clims=(-maximum(R.T[tidx, :, 1, :] .- 283), maximum(R.T[tidx, :, 1, :] .- 283)),
                      title="T change @ t=$(tidx*R.ΔR*Δt)")
    end
    mp4(animT, "rising_thermal_bubble_2nd_$(round(Int, time())).mp4", fps = 30)
end

function rising_thermal_bubble()
    Nx, Ny, Nz = 300, 1, 300
    Lx, Ly, Lz = 2000, 2000, 2000
    Nt, Δt = 2500, 10

    problem = Problem((Nx, Ny, Nz), (Lx, Ly, Lz))

    # U.u.data[:, 1, :] .= 0.05
    g = problem.g
    hot_buble_perturbation = reshape(0.01 * exp.(-150 * ((g.xC .- g.Lx/2).^2 .+ (g.zC .+ g.Lz/2)'.^2) / (g.Lx^2 + g.Lz^2)), (g.Nx, g.Ny, g.Nz))
    @. problem.tr.T.data = 282.99 + 2*hot_buble_perturbation
    # @. problem.tr.T.data[40:60, 1, 40:60] = 283.01

    R  = SavedFields(problem.g, Nt, Δt)

    time_stepping!(problem; Nt=Nt, Δt=Δt, R=R)

    make_movies(problem, R, Nt, Δt)
end
<|MERGE_RESOLUTION|>--- conflicted
+++ resolved
@@ -1,47 +1,59 @@
-<<<<<<< HEAD
-using Plots, Oceananigans
-=======
-# using Pkg
-# Pkg.activate(".")
-
-using Statistics, Printf
-using Plots
-using Oceananigans
->>>>>>> 8a848350
-
-function make_movies(problem::Problem, R::SavedFields, Nt, Δt)
-    g = problem.g
-
-    print("Creating tracer movie... ($(Int(Nt/R.ΔR)) frames)\n")
-
-    Plots.gr()
-
-    animT = @animate for tidx in 1:Int(Nt/R.ΔR)
-        print("\rframe = $tidx / $(Int(Nt/R.ΔR))   ")
-        Plots.heatmap(g.xC ./ 1000, g.zC ./ 1000, rotl90(R.T[tidx, :, 1, :]) .- 283, color=:balance,
-                      clims=(-0.01, 0.01),
-                      # clims=(-maximum(R.T[tidx, :, 1, :] .- 283), maximum(R.T[tidx, :, 1, :] .- 283)),
-                      title="T change @ t=$(tidx*R.ΔR*Δt)")
-    end
-    mp4(animT, "rising_thermal_bubble_2nd_$(round(Int, time())).mp4", fps = 30)
-end
-
-function rising_thermal_bubble()
-    Nx, Ny, Nz = 300, 1, 300
-    Lx, Ly, Lz = 2000, 2000, 2000
-    Nt, Δt = 2500, 10
-
-    problem = Problem((Nx, Ny, Nz), (Lx, Ly, Lz))
-
-    # U.u.data[:, 1, :] .= 0.05
-    g = problem.g
-    hot_buble_perturbation = reshape(0.01 * exp.(-150 * ((g.xC .- g.Lx/2).^2 .+ (g.zC .+ g.Lz/2)'.^2) / (g.Lx^2 + g.Lz^2)), (g.Nx, g.Ny, g.Nz))
-    @. problem.tr.T.data = 282.99 + 2*hot_buble_perturbation
-    # @. problem.tr.T.data[40:60, 1, 40:60] = 283.01
-
-    R  = SavedFields(problem.g, Nt, Δt)
-
-    time_stepping!(problem; Nt=Nt, Δt=Δt, R=R)
-
-    make_movies(problem, R, Nt, Δt)
-end
+# using Pkg
+# Pkg.activate(".")
+
+using Statistics, Printf
+using Plots
+using Oceananigans
+
+function make_movies(problem::Problem, R::SavedFields, Nt, Δt)
+    g = problem.g
+
+    print("Creating tracer movie... ($(Int(Nt/R.ΔR)) frames)\n")
+
+    Plots.gr()
+
+    # animU = @animate for tidx in 1:Int(Nt/ΔR)
+    #     print("\rframe = $tidx / $(Int(Nt/ΔR))   ")
+    #     Plots.heatmap(g.xC ./ 1000, g.zC ./ 1000, rotl90(R.u[tidx, :, 1, :]), color=:balance,
+    #                   clims=(-0.01, 0.01),
+    #                   title="u-velocity @ t=$(tidx*ΔR*Δt)")
+    # end
+    # mp4(animU, "uvel_$(round(Int, time())).mp4", fps = 30)
+
+    animT = @animate for tidx in 1:Int(Nt/R.ΔR)
+        print("\rframe = $tidx / $(Int(Nt/R.ΔR))   ")
+        Plots.heatmap(g.xC ./ 1000, g.zC ./ 1000, rotl90(R.T[tidx, :, 1, :]) .- 283, color=:balance,
+                      clims=(-0.1, 0),
+                      # clims=(-maximum(R.T[tidx, :, 1, :] .- 283), maximum(R.T[tidx, :, 1, :] .- 283)),
+                      title="T change @ t=$(tidx*R.ΔR*Δt)")
+    end
+    mp4(animT, "tracer_T_$(round(Int, time())).mp4", fps = 30)
+
+    # animρ = @animate for tidx in 1:Int(Nt/ΔR)
+    #     print("\rframe = $tidx / $(Int(Nt/ΔR))   ")
+    #     Plots.heatmap(g.xC ./ 1000, g.zC ./ 1000, rotl90(R.ρ[tidx, :, 1, :]) .- eos.ρ₀, color=:balance,
+    #                   clims=(-0.001, 0.001),
+    #                   # clims=(-maximum(R.ρ[tidx, :, 1, :] .- eos.ρ₀), maximum(R.ρ[tidx, :, 1, :] .- eos.ρ₀)),
+    #                   title="delta rho @ t=$(tidx*ΔR*Δt)")
+    # end
+    # mp4(animρ, "tracer_δρ_$(round(Int, time())).mp4", fps = 30)
+end
+
+function rising_thermal_bubble()
+    Nx, Ny, Nz = 100, 1, 50
+    Lx, Ly, Lz = 2000, 1, 1000
+    Nt, Δt = 5000, 10
+
+    problem = Problem((Nx, Ny, Nz), (Lx, Ly, Lz))
+
+    # U.u.data[:, 1, :] .= 0.05
+    g = problem.g
+    hot_buble_perturbation = reshape(0.01 * exp.(-100 * ((g.xC .- g.Lx/2).^2 .+ (g.zC .+ g.Lz/2)'.^2) / (g.Lx^2 + g.Lz^2)), (g.Nx, g.Ny, g.Nz))
+    @. problem.tr.T.data = 282.99 + 2*hot_buble_perturbation
+
+    R  = SavedFields(problem.g, 5000, 10)
+
+    time_stepping!(problem; Nt=Nt, Δt=Δt, R=R)
+
+    make_movies(problem, R, Nt, Δt)
+end