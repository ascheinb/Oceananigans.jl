--- conflicted
+++ resolved
@@ -156,15 +156,11 @@
      ]
 )
 
-<<<<<<< HEAD
-deploydocs(repo = "github.com/CliMA/Oceananigans.jl.git")
-
-close(dot_timer)
-=======
 withenv("TRAVIS_REPO_SLUG" => "CliMA/OceananigansDocumentation") do
   deploydocs(        repo = "github.com/CliMA/OceananigansDocumentation.git",
                 versions = ["stable" => "v^", "v#.#.#"],
             push_preview = true
             )
 end
->>>>>>> 94ca880c
+
+close(dot_timer)